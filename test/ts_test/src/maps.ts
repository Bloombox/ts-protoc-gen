import {assert} from "chai";
import {MapMessage} from "../generated/examplecom/map_message_pb";
import {ExternalEnum} from "../generated/othercom/external_enum_pb";
import {ExternalChildMessage} from "../generated/othercom/external_child_message_pb";
import InternalEnum = MapMessage.InternalEnum;
import InternalChildMessage = MapMessage.InternalChildMessage;

describe("maps", () => {
  describe("message maps", () => {
    describe("internal message maps", () => {
      it("should allow setting and getting internal map fields", () => {
        const parentMsg = new MapMessage();
        const childMsgOne = new InternalChildMessage();
        childMsgOne.setMyString("one");

        const childMsgTwo = new InternalChildMessage();
        childMsgTwo.setMyString("two");

        const myMap = parentMsg.getInternalChildrenMap();
        myMap.set("first", childMsgOne).set("second", childMsgTwo);

        assert.strictEqual(parentMsg.getInternalChildrenMap().getLength() as number, 2);
        const firstKey = parentMsg.getInternalChildrenMap().keys().next().value;
        assert.strictEqual(firstKey as string, "first");

        const firstEntry = parentMsg.getInternalChildrenMap().entries().next().value;
        assert.strictEqual(firstEntry[0] as string, "first");
        assert.strictEqual(firstEntry[1].getMyString() as string, "one");

        assert.deepEqual(parentMsg.getInternalChildrenMap().toObject(false, InternalChildMessage.toObject) as Array<[string, {
          myString: string,
        }]>, [
          ["first", {
            "myString": "one",
          }],
          ["second", {
            "myString": "two",
          }],
        ]);

        assert.strictEqual(myMap.del("first") as boolean, true);
        assert.strictEqual(myMap.getLength() as number, 1);

        myMap.clear();

        assert.strictEqual(myMap.getLength() as number, 0);
      });
    });

    describe("external message maps", () => {
      it("should allow setting and getting external map fields", () => {
        const parentMsg = new MapMessage();
        const childMsgOne = new ExternalChildMessage();
        childMsgOne.setMyString("one");

        const childMsgTwo = new ExternalChildMessage();
        childMsgTwo.setMyString("two");

        const myMap = parentMsg.getExternalChildrenMap();
        myMap.set("first", childMsgOne).set("second", childMsgTwo);

        assert.strictEqual(parentMsg.getExternalChildrenMap().getLength() as number, 2);
        const firstKey = parentMsg.getExternalChildrenMap().keys().next().value;
        assert.strictEqual(firstKey as string, "first");

        const firstEntry = parentMsg.getExternalChildrenMap().entries().next().value;
        assert.strictEqual(firstEntry[0] as string, "first");
        assert.strictEqual(firstEntry[1].getMyString() as string, "one");

        assert.deepEqual(parentMsg.getExternalChildrenMap().toObject(false, ExternalChildMessage.toObject) as Array<[string, {
          myString: string,
        }]>, [
          ["first", {
            "myString": "one",
          }],
          ["second", {
            "myString": "two",
          }],
        ]);

        assert.strictEqual(myMap.del("first") as boolean, true);
        assert.strictEqual(myMap.getLength() as number, 1);
      });
    });
  });

  describe("enum maps", () => {
    describe("internal enum maps", () => {
      it("should allow setting and getting internal map fields", () => {
        const parentMsg = new MapMessage();
        const myMap = parentMsg.getInternalEnumsMap();
        myMap.set(123, InternalEnum.FIRST).set(456, InternalEnum.SECOND);

        assert.strictEqual(parentMsg.getInternalEnumsMap().getLength() as number, 2);
        const firstKey = parentMsg.getInternalEnumsMap().keys().next().value;
        assert.strictEqual(firstKey as number, 123);

        const firstEntry = parentMsg.getInternalEnumsMap().entries().next().value;
        assert.strictEqual(firstEntry[0] as number, 123);
        assert.strictEqual(firstEntry[1] as InternalEnum, InternalEnum.FIRST);

        assert.deepEqual(parentMsg.getInternalEnumsMap().toObject(false) as Array<[number, InternalEnum]>, [
          [123, InternalEnum.FIRST],
          [456, InternalEnum.SECOND],
        ]);
      });
    });

    describe("external enum maps", () => {
      it("should allow setting and getting internal map fields", () => {
        const parentMsg = new MapMessage();
        const myMap = parentMsg.getExternalEnumsMap();
        myMap.set(123, ExternalEnum.FIRST).set(456, ExternalEnum.SECOND);

        assert.strictEqual(parentMsg.getExternalEnumsMap().getLength() as number, 2);
        const firstKey = parentMsg.getExternalEnumsMap().keys().next().value;
        assert.strictEqual(firstKey as number, 123);

        const firstEntry = parentMsg.getExternalEnumsMap().entries().next().value;
        assert.strictEqual(firstEntry[0] as number, 123);
        assert.strictEqual(firstEntry[1] as ExternalEnum, ExternalEnum.FIRST);

        assert.deepEqual(parentMsg.getExternalEnumsMap().toObject(false) as Array<[number, ExternalEnum]>, [
          [123, ExternalEnum.FIRST],
          [456, ExternalEnum.SECOND],
        ]);

        assert.strictEqual(myMap.del(123) as boolean, true);
        assert.strictEqual(myMap.getLength() as number, 1);
      });
    });
  });

  describe("primitive maps", () => {
    it("should allow setting and getting primitive map fields", () => {
      const parentMsg = new MapMessage();
      const myMap = parentMsg.getPrimitiveIntsMap();
      myMap.set("first", 123).set("second", 456);

      assert.strictEqual(parentMsg.getPrimitiveIntsMap().getLength() as number, 2);
      const firstKey = parentMsg.getPrimitiveIntsMap().keys().next().value;
      assert.strictEqual(firstKey as string, "first");

      const firstEntry = parentMsg.getPrimitiveIntsMap().entries().next().value;
      assert.strictEqual(firstEntry[0] as string, "first");
      assert.strictEqual(firstEntry[1] as number, 123);

      assert.deepEqual(parentMsg.getPrimitiveIntsMap().toObject() as Array<[string, number]>, [
        ["first", 123],
        ["second", 456],
      ]);

      assert.strictEqual(myMap.del("first") as boolean, true);
      assert.strictEqual(myMap.getLength() as number, 1);
    });
  });

  describe("toObject", () => {
    it("should have types", () => {
      const parentMsg = new MapMessage();

      const childMsgOne = new InternalChildMessage();
      childMsgOne.setMyString("one");
      const childMsgTwo = new InternalChildMessage();
      childMsgTwo.setMyString("two");
      const internalChildrenMap = parentMsg.getInternalChildrenMap();
      internalChildrenMap.set("first", childMsgOne).set("second", childMsgTwo);

      const primitiveIntsMap = parentMsg.getPrimitiveIntsMap();
      primitiveIntsMap.set("first", 123).set("second", 456);

      const internalEnumsMap = parentMsg.getInternalEnumsMap();
      internalEnumsMap.set(123, InternalEnum.FIRST).set(456, InternalEnum.SECOND);

      type mapType = {
        internalChildrenMap: Array<[string, {
          myString: string,
        }]>,
        externalChildrenMap: Array<[string, {
          myString: string,
        }]>,
        internalEnumsMap: Array<[number, InternalEnum]>
        externalEnumsMap: Array<[number, ExternalEnum]>
        primitiveIntsMap: Array<[string, number]>
<<<<<<< HEAD
      };
      const actual = parentMsg.toObject() as mapType;
      const expected: mapType = {
        externalEnumsMap: [],
        externalChildrenMap: [],
=======
      }, {
        externalEnumsMap: [] as Array<[number, ExternalEnum]>,
        externalChildrenMap: [] as Array<[string, {
          myString: string,
        }]>,
>>>>>>> bd9cbedc
        internalEnumsMap: [
          [123, InternalEnum.FIRST],
          [456, InternalEnum.SECOND],
        ],
        internalChildrenMap: [
          ["first", {
            "myString": "one"
          }],
          ["second", {
            "myString": "two"
          }]
        ],
        primitiveIntsMap: [
          ["first", 123],
          ["second", 456],
        ],
      };
      assert.deepEqual(actual, expected);
    });
  });
});<|MERGE_RESOLUTION|>--- conflicted
+++ resolved
@@ -182,19 +182,14 @@
         internalEnumsMap: Array<[number, InternalEnum]>
         externalEnumsMap: Array<[number, ExternalEnum]>
         primitiveIntsMap: Array<[string, number]>
-<<<<<<< HEAD
+
       };
       const actual = parentMsg.toObject() as mapType;
       const expected: mapType = {
-        externalEnumsMap: [],
-        externalChildrenMap: [],
-=======
-      }, {
         externalEnumsMap: [] as Array<[number, ExternalEnum]>,
         externalChildrenMap: [] as Array<[string, {
           myString: string,
         }]>,
->>>>>>> bd9cbedc
         internalEnumsMap: [
           [123, InternalEnum.FIRST],
           [456, InternalEnum.SECOND],
